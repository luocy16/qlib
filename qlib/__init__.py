# Copyright (c) Microsoft Corporation.
# Licensed under the MIT License.
from pathlib import Path

<<<<<<< HEAD

__version__ = "0.6.0.dev"


import multiprocessing
=======
__version__ = "0.8.0.99"
__version__bak = __version__  # This version is backup for QlibConfig.reset_qlib_version
>>>>>>> 125922b7
import os
from typing import Union
import yaml
import logging
import platform
import subprocess
from .log import get_module_logger

<<<<<<< HEAD
from arctic import Arctic
from .utils import can_use_cache, init_instance_by_config, get_module_by_module_path
from .workflow.utils import experiment_exit_handler

# init qlib
def init(default_conf="client", **kwargs):
    from .config import C, REG_CN, REG_US, QlibConfig, Arctic_Connection_List
    from .data.data import register_all_wrappers
    from .log import get_module_logger, set_log_with_config
    from .data.cache import H, HZ
    from .workflow import R, QlibRecorder
    
    C.reset()
    H.clear()
    HZ.clear()
    _logging_config = C.logging_config
    if "logging_config" in kwargs:
        _logging_config = kwargs["logging_config"]

    # set global config
    if _logging_config:
        set_log_with_config(_logging_config)
=======

# init qlib
def init(default_conf="client", **kwargs):
    from .config import C
    from .data.cache import H
>>>>>>> 125922b7

    # FIXME: this logger ignored the level in config
    logger = get_module_logger("Initialization", level=logging.INFO)

    skip_if_reg = kwargs.pop("skip_if_reg", False)
    if skip_if_reg and C.registered:
        # if we reinitialize Qlib during running an experiment `R.start`.
        # it will result in loss of the recorder
        logger.warning("Skip initialization because `skip_if_reg is True`")
        return

<<<<<<< HEAD
    C.resolve_path()
    if len(Arctic_Connection_List) == 0:
        Arctic_Connection_List.append(Arctic(C.arctic_uri))
    
    if not (C["expression_cache"] is None and C["dataset_cache"] is None):
        # check redis
        if not can_use_cache():
            LOG.warning(
                f"redis connection failed(host={C['redis_host']} port={C['redis_port']}), cache will not be used!"
            )
            C["expression_cache"] = None
            C["dataset_cache"] = None

    # check path if server/local
    if C.get_uri_type() == QlibConfig.LOCAL_URI:
        if not os.path.exists(C["provider_uri"]):
            if C["auto_mount"]:
                LOG.error(
                    f"Invalid provider uri: {C['provider_uri']}, please check if a valid provider uri has been set. This path does not exist."
                )
            else:
                LOG.warning(f"auto_path is False, please make sure {C['mount_path']} is mounted")
    elif C.get_uri_type() == QlibConfig.NFS_URI:
        _mount_nfs_uri(C)
    else:
        raise NotImplementedError(f"This type of URI is not supported")
=======
    H.clear()
    C.set(default_conf, **kwargs)
>>>>>>> 125922b7

    # mount nfs
    for _freq, provider_uri in C.provider_uri.items():
        mount_path = C["mount_path"][_freq]
        # check path if server/local
        uri_type = C.dpm.get_uri_type(provider_uri)
        if uri_type == C.LOCAL_URI:
            if not Path(provider_uri).exists():
                if C["auto_mount"]:
                    logger.error(
                        f"Invalid provider uri: {provider_uri}, please check if a valid provider uri has been set. This path does not exist."
                    )
                else:
                    logger.warning(f"auto_path is False, please make sure {mount_path} is mounted")
        elif uri_type == C.NFS_URI:
            _mount_nfs_uri(provider_uri, mount_path, C["auto_mount"])
        else:
            raise NotImplementedError(f"This type of URI is not supported")

    C.register()

    if "flask_server" in C:
        logger.info(f"flask_server={C['flask_server']}, flask_port={C['flask_port']}")
    logger.info("qlib successfully initialized based on %s settings." % default_conf)
    data_path = {_freq: C.dpm.get_data_uri(_freq) for _freq in C.dpm.provider_uri.keys()}
    logger.info(f"data_path={data_path}")


def _mount_nfs_uri(provider_uri, mount_path, auto_mount: bool = False):

    LOG = get_module_logger("mount nfs", level=logging.INFO)
    if mount_path is None:
        raise ValueError(f"Invalid mount path: {mount_path}!")
    # FIXME: the C["provider_uri"] is modified in this function
    # If it is not modified, we can pass only  provider_uri or mount_path instead of C
    mount_command = "sudo mount.nfs %s %s" % (provider_uri, mount_path)
    # If the provider uri looks like this 172.23.233.89//data/csdesign'
    # It will be a nfs path. The client provider will be used
    if not auto_mount:
        if not Path(mount_path).exists():
            raise FileNotFoundError(
                f"Invalid mount path: {mount_path}! Please mount manually: {mount_command} or Set init parameter `auto_mount=True`"
            )
    else:
        # Judging system type
        sys_type = platform.system()
        if "win" in sys_type.lower():
            # system: window
            exec_result = os.popen("mount -o anon %s %s" % (provider_uri, mount_path + ":"))
            result = exec_result.read()
            if "85" in result:
                LOG.warning(f"{provider_uri} on Windows:{mount_path} is already mounted")
            elif "53" in result:
                raise OSError("not find network path")
            elif "error" in result or "错误" in result:
                raise OSError("Invalid mount path")
            elif provider_uri in result:
                LOG.info("window success mount..")
            else:
                raise OSError(f"unknown error: {result}")

        else:
            # system: linux/Unix/Mac
            # check mount
            _remote_uri = provider_uri[:-1] if provider_uri.endswith("/") else provider_uri
            _mount_path = mount_path[:-1] if mount_path.endswith("/") else mount_path
            _check_level_num = 2
            _is_mount = False
            while _check_level_num:
                with subprocess.Popen(
                    'mount | grep "{}"'.format(_remote_uri),
                    shell=True,
                    stdout=subprocess.PIPE,
                    stderr=subprocess.STDOUT,
                ) as shell_r:
                    _command_log = shell_r.stdout.readlines()
                if len(_command_log) > 0:
                    for _c in _command_log:
                        _temp_mount = _c.decode("utf-8").split(" ")[2]
                        _temp_mount = _temp_mount[:-1] if _temp_mount.endswith("/") else _temp_mount
                        if _temp_mount == _mount_path:
                            _is_mount = True
                            break
                if _is_mount:
                    break
                _remote_uri = "/".join(_remote_uri.split("/")[:-1])
                _mount_path = "/".join(_mount_path.split("/")[:-1])
                _check_level_num -= 1

            if not _is_mount:
                try:
                    Path(mount_path).mkdir(parents=True, exist_ok=True)
                except Exception:
                    raise OSError(f"Failed to create directory {mount_path}, please create {mount_path} manually!")

                # check nfs-common
                command_res = os.popen("dpkg -l | grep nfs-common")
                command_res = command_res.readlines()
                if not command_res:
                    raise OSError("nfs-common is not found, please install it by execute: sudo apt install nfs-common")
                # manually mount
                command_status = os.system(mount_command)
                if command_status == 256:
                    raise OSError(
                        f"mount {provider_uri} on {mount_path} error! Needs SUDO! Please mount manually: {mount_command}"
                    )
                elif command_status == 32512:
                    # LOG.error("Command error")
                    raise OSError(f"mount {provider_uri} on {mount_path} error! Command error")
                elif command_status == 0:
                    LOG.info("Mount finished")
            else:
                LOG.warning(f"{_remote_uri} on {_mount_path} is already mounted")


def init_from_yaml_conf(conf_path, **kwargs):
    """init_from_yaml_conf

    :param conf_path: A path to the qlib config in yml format
    """

    if conf_path is None:
        config = {}
    else:
        with open(conf_path) as f:
            config = yaml.safe_load(f)
    config.update(kwargs)
    default_conf = config.pop("default_conf", "client")
    init(default_conf, **config)


def get_project_path(config_name="config.yaml", cur_path: Union[Path, str, None] = None) -> Path:
    """
    If users are building a project follow the following pattern.
    - Qlib is a sub folder in project path
    - There is a file named `config.yaml` in qlib.

    For example:
        If your project file system stucuture follows such a pattern

            <project_path>/
              - config.yaml
              - ...some folders...
                - qlib/

        This folder will return <project_path>

        NOTE: link is not supported here.


    This method is often used when
    - user want to use a relative config path instead of hard-coding qlib config path in code

    Raises
    ------
    FileNotFoundError:
        If project path is not found
    """
    if cur_path is None:
        cur_path = Path(__file__).absolute().resolve()
    cur_path = Path(cur_path)
    while True:
        if (cur_path / config_name).exists():
            return cur_path
        if cur_path == cur_path.parent:
            raise FileNotFoundError("We can't find the project path")
        cur_path = cur_path.parent


def auto_init(**kwargs):
    """
    This function will init qlib automatically with following priority
    - Find the project configuration and init qlib
        - The parsing process will be affected by the `conf_type` of the configuration file
    - Init qlib with default config
    - Skip initialization if already initialized

    :**kwargs: it may contain following parameters
                cur_path: the start path to find the project path

    Here are two examples of the configuration

    Example 1)
    If you want create a new project-specific config based on a shared configure, you can use  `conf_type: ref`

    .. code-block:: yaml

        conf_type: ref
        qlib_cfg: '<shared_yaml_config_path>'    # this could be null reference no config from other files
        # following configs in `qlib_cfg_update` is project=specific
        qlib_cfg_update:
            exp_manager:
                class: "MLflowExpManager"
                module_path: "qlib.workflow.expm"
                kwargs:
                    uri: "file://<your mlflow experiment path>"
                    default_exp_name: "Experiment"

    Example 2)
    If you wan to create simple a stand alone config, you can use following config(a.k.a `conf_type: origin`)

    .. code-block:: python

        exp_manager:
            class: "MLflowExpManager"
            module_path: "qlib.workflow.expm"
            kwargs:
                uri: "file://<your mlflow experiment path>"
                default_exp_name: "Experiment"

    """
    kwargs["skip_if_reg"] = kwargs.get("skip_if_reg", True)

    try:
        pp = get_project_path(cur_path=kwargs.pop("cur_path", None))
    except FileNotFoundError:
        init(**kwargs)
    else:
        logger = get_module_logger("Initialization")
        conf_pp = pp / "config.yaml"
        with conf_pp.open() as f:
            conf = yaml.safe_load(f)

        conf_type = conf.get("conf_type", "origin")
        if conf_type == "origin":
            # The type of config is just like original qlib config
            init_from_yaml_conf(conf_pp, **kwargs)
        elif conf_type == "ref":
            # This config type will be more convenient in following scenario
            # - There is a shared configure file and you don't want to edit it inplace.
            # - The shared configure may be updated later and you don't want to copy it.
            # - You have some customized config.
            qlib_conf_path = conf.get("qlib_cfg", None)

            # merge the arguments
            qlib_conf_update = conf.get("qlib_cfg_update", {})
            for k, v in kwargs.items():
                if k in qlib_conf_update:
                    logger.warning(f"`qlib_conf_update` from conf_pp is override by `kwargs` on key '{k}'")
            qlib_conf_update.update(kwargs)

            init_from_yaml_conf(qlib_conf_path, **qlib_conf_update)
        logger.info(f"Auto load project config: {conf_pp}")<|MERGE_RESOLUTION|>--- conflicted
+++ resolved
@@ -2,16 +2,8 @@
 # Licensed under the MIT License.
 from pathlib import Path
 
-<<<<<<< HEAD
-
-__version__ = "0.6.0.dev"
-
-
-import multiprocessing
-=======
 __version__ = "0.8.0.99"
 __version__bak = __version__  # This version is backup for QlibConfig.reset_qlib_version
->>>>>>> 125922b7
 import os
 from typing import Union
 import yaml
@@ -19,37 +11,12 @@
 import platform
 import subprocess
 from .log import get_module_logger
-
-<<<<<<< HEAD
 from arctic import Arctic
-from .utils import can_use_cache, init_instance_by_config, get_module_by_module_path
-from .workflow.utils import experiment_exit_handler
 
 # init qlib
 def init(default_conf="client", **kwargs):
-    from .config import C, REG_CN, REG_US, QlibConfig, Arctic_Connection_List
-    from .data.data import register_all_wrappers
-    from .log import get_module_logger, set_log_with_config
-    from .data.cache import H, HZ
-    from .workflow import R, QlibRecorder
-    
-    C.reset()
-    H.clear()
-    HZ.clear()
-    _logging_config = C.logging_config
-    if "logging_config" in kwargs:
-        _logging_config = kwargs["logging_config"]
-
-    # set global config
-    if _logging_config:
-        set_log_with_config(_logging_config)
-=======
-
-# init qlib
-def init(default_conf="client", **kwargs):
-    from .config import C
+    from .config import C, Arctic_Connection_List
     from .data.cache import H
->>>>>>> 125922b7
 
     # FIXME: this logger ignored the level in config
     logger = get_module_logger("Initialization", level=logging.INFO)
@@ -61,37 +28,11 @@
         logger.warning("Skip initialization because `skip_if_reg is True`")
         return
 
-<<<<<<< HEAD
-    C.resolve_path()
     if len(Arctic_Connection_List) == 0:
         Arctic_Connection_List.append(Arctic(C.arctic_uri))
-    
-    if not (C["expression_cache"] is None and C["dataset_cache"] is None):
-        # check redis
-        if not can_use_cache():
-            LOG.warning(
-                f"redis connection failed(host={C['redis_host']} port={C['redis_port']}), cache will not be used!"
-            )
-            C["expression_cache"] = None
-            C["dataset_cache"] = None
-
-    # check path if server/local
-    if C.get_uri_type() == QlibConfig.LOCAL_URI:
-        if not os.path.exists(C["provider_uri"]):
-            if C["auto_mount"]:
-                LOG.error(
-                    f"Invalid provider uri: {C['provider_uri']}, please check if a valid provider uri has been set. This path does not exist."
-                )
-            else:
-                LOG.warning(f"auto_path is False, please make sure {C['mount_path']} is mounted")
-    elif C.get_uri_type() == QlibConfig.NFS_URI:
-        _mount_nfs_uri(C)
-    else:
-        raise NotImplementedError(f"This type of URI is not supported")
-=======
+        
     H.clear()
     C.set(default_conf, **kwargs)
->>>>>>> 125922b7
 
     # mount nfs
     for _freq, provider_uri in C.provider_uri.items():
